--- conflicted
+++ resolved
@@ -2,22 +2,6 @@
 
 ## Introduction
 
-<<<<<<< HEAD
-## Consuming messages using an Event Source
-
-#### Defining event source inline in the Siddhi application
-
-#### Defining event source externally in the configuration file
-
-### Supported Event Source types
-<source categories table here> 
-
-### Supported message formats
-
-#### Consuming a message in default format
-
-#### Consuming a message in custom format
-=======
 The first step in a streaming integration flow is to consume the data to be cleaned, enriched, transformed or summarized 
 to produce the required output. 
  
@@ -112,5 +96,4 @@
 
     
 
-## Defining event source externally in the configuration file
->>>>>>> 6b810a0d
+## Defining event source externally in the configuration file