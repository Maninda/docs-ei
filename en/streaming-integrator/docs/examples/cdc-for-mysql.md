--- conflicted
+++ resolved
@@ -2,11 +2,7 @@
 
 ## Introduction
 
-<<<<<<< HEAD
 Streaming Integrator allows you to capture changes to a data base table, in a streaming manner.
-=======
-Streaming Integrator allows you to capture changes to a database table, in a streaming way.
->>>>>>> c4cf454c
 
 This tutorial takes you through the different modes and  options you could use to perform Change Data Capturing (CDC) using the Streaming Integrator. In this tutorial, we will be using a MySQL datasource.  
 
