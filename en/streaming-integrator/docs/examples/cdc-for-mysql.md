--- conflicted
+++ resolved
@@ -4,14 +4,7 @@
 
 The Streaming Integrator (SI) allows you to capture changes to a database table, in a streaming manner.
 
-<<<<<<< HEAD
-This tutorial takes you through the different modes and  options you could use to perform Change Data Capturing (CDC) using the SI. In this tutorial, you will be using a MySQL datasource. 
-
-!!!Tip
-    To use a different database other than MySQL, refer [dependencies for CDC](https://github.com/siddhi-io/siddhi-io-cdc#dependencies) and add the corresponding driver jar. In addition to that, modify the JDBC URL accordingly, in `url` parameter in all Siddhi applications given in this tutorial.    
-=======
 This tutorial takes you through the different modes and  options you could use to perform Change Data Capturing (CDC) using the SI. In this tutorial, you are using a MySQL datasource.  
->>>>>>> 923af1d4
 
 #### Listening mode and Polling mode 
 
@@ -34,16 +27,10 @@
     - [Capturing inserts](#Capturing-inserts)
     - [Capturing updates](#Capturing-updates)
     - [Capturing deletes](#Capturing-deletes)   
-    - [Preserving State of the application through a system failure](#Preserving-State-of-the-application-through-a-system-failure)
 - [Polling mode](#polling-mode)
     - [Preparing server and database for this tutorial](#Preparing-server-and-database-for-this-tutorial-1)
     - [Capturing inserts](#Capturing-inserts-1)
-<<<<<<< HEAD
-    - [Capturing updates](#Capturing-updates-1) 
-    - [Preserving State of the application through a system failure](#Preserving-State-of-the-application-through-a-system-failure-1)
-=======
     - [Capturing updates](#Capturing-updates-1)
->>>>>>> 923af1d4
 
 ## Listening mode
 
@@ -195,110 +182,6 @@
     !!!info
         Here, the `before_name` attribute indicates the name of the sweet in the deleted record (i.e., `Almond cookie` in this case). Similarly, the `before_amount` indicates the amount in the deleted record.
 
-### Preserving State of the application through a system failure
-
-Let's try out a scenario in which you are going to deploy a siddhi app to count the total number of productions.
-
-!!!info
-    In this scenario, the current count should be "remembered" by the SI server through system failures, so that when the system is restored, the count is not reset to zero. 
-    To achieve this, you can use the state persistence capability in the Streaming Integrator.
-
-1. Enable state persistence feature in SI server as follows. Open the `<SI_HOME>/conf/server/deployment.yaml` file on a text editor and locate the `state.persistence` section.  
-
-    ``` 
-      # Periodic Persistence Configuration
-    state.persistence:
-      enabled: true
-      intervalInMin: 1
-      revisionsToKeep: 2
-      persistenceStore: org.wso2.carbon.streaming.integrator.core.persistence.FileSystemPersistenceStore
-      config:
-        location: siddhi-app-persistence
-    ```   
-    Set `enabled` parameter to `true` and save the file. 
-
-2. Enable state persistence debug logs as follows. Open the `<SI_HOME>/conf/server/log4j2.xml` file on a text editor and locate following line in it.
-    ```
-     <Logger name="com.zaxxer.hikari" level="error"/>
-    ``` 
-    Add following `<Logger>` element below that.
-    ```
-    <Logger name="org.wso2.carbon.streaming.integrator.core.persistence" level="debug"/>
-    ```
-    Save the file.
-
-3. Restart the Streaming Integrator server for above change to be effective.
-
-4. Open a text file and copy-paste following Siddhi application to it.
-    ```
-    @App:name('CountProductions')
-    
-    @App:description('Siddhi application to count the total number of orders.')
-    
-    @source(type = 'cdc', url = 'jdbc:mysql://localhost:3306/production', username = 'wso2si', password = 'wso2', table.name = 'SweetProductionTable', operation = 'insert',
-            @map(type = 'keyvalue'))
-    define stream InsertSweetProductionStream (name string, amount double);
-    
-    @sink(type = 'log')
-    define stream LogStream (totalProductions double);
-    
-    @info(name = 'query')
-    from InsertSweetProductionStream
-    select sum(amount) as totalProductions
-    insert into LogStream;
-    ```
-
-5. Save this file as `CountProductions.siddhi` in the `<SI_HOME>/wso2/server/deployment/siddhi-files` directory. When the 
-   Siddhi application is successfully deployed, the following `INFO` log appears in the Streaming Integrator console.
-    ```
-    INFO {org.wso2.carbon.stream.processor.core.internal.StreamProcessorService} - Siddhi App CountProductions deployed successfully
-    ``` 
-6. Now let's perform a few insert operations on the MySQL table. Execute following MySQL queries on the database:
-    ```
-    insert into SweetProductionTable values('Almond cookie',100.0);
-    ```   
-    ```
-    insert into SweetProductionTable values('Baked alaska',20.0);
-    ```  
-    Now you will see following logs on the SI console.
-    ```
-    INFO {io.siddhi.core.stream.output.sink.LogSink} - CountProductions : LogStream : Event{timestamp=1564151034866, data=[100.0], isExpired=false}
-    INFO {io.siddhi.core.stream.output.sink.LogSink} - CountProductions : LogStream : Event{timestamp=1564151037870, data=[120.0], isExpired=false}
-    ```  
-    These logs print the sweet production count. Notice that the current count of sweet productions is being printed as `120` in the second log. This is because we have so far produced `120` sweets: `100` Almond cookies and `20` Baked alaskas.
-    
-7. Now wait for following log to appear on the SI console
-    ```
-    DEBUG {org.wso2.carbon.streaming.integrator.core.persistence.FileSystemPersistenceStore} - Periodic persistence of CountProductions persisted successfully
-    ```
-    This log indicates that the current state of the Siddhi application is successfully persisted. Siddhi application state is persisted every minute, hence you will notice this log appearing every minute.
-    
-    Next, you are going to insert two sweet productions into the `SweetProductionTable` and shutdown the SI server before state persistence happens (in other words, before above log appears). 
-    
-    !!!Tip
-        It is better to start pushing messages immediately after the state persistence log appears, so that you have plenty of time to push messages and shutdown the server, until next log appears.
-        
-8. Now insert following sweets into the `SweetProductionTable` by executing following queries on the database :
-    ```
-    insert into SweetProductionTable values('Croissant',100.0);
-    ```
-    ```    
-    insert into SweetProductionTable values('Croutons',100.0);
-    ```         
-9. Shutdown SI server. Here we deliberately create a scenario where the server crashes before the SI server could persist the latest production count. 
-    
-    !!!Info
-        As the SI server crashed before the state is persisted, the SI server could not persist the latest count (which should include the last two productions `100` Croissants and `100` Croutons). The good news is, `CDC source` will replay the last two messages, hence recovering successfully from the server crash.
- 
-10. Restart the SI server and wait for about one minute.
-
-11. Now you will see following logs on the SI console.
-    ```
-    INFO {io.siddhi.core.stream.output.sink.LogSink} - CountProductions : LogStream : Event{timestamp=1564151078607, data=[220.0], isExpired=false}
-    INFO {io.siddhi.core.stream.output.sink.LogSink} - CountProductions : LogStream : Event{timestamp=1564151078612, data=[320.0], isExpired=false}
-    ``` 
-Notice that the `CDC source` has replayed the last two messages. As a result, the sweet productions count has correctly restored.   
-    
 ## Polling mode
 
 ### Preparing server and database for this tutorial
@@ -394,118 +277,4 @@
 ```
 INFO {org.wso2.siddhi.core.stream.output.sink.LogSink} - CDCWithPollingMode : logStream : Event{timestamp=1563436388530, data=[Almond cookie, 100.0], isExpired=false}  
 ```
-<<<<<<< HEAD
-### Preserving State of the application through a system failure
-
-Let's try out a scenario in which you are going to deploy a siddhi app to count the total number of productions.
-
-!!!info
-    In this scenario, the current count should be "remembered" by the SI server through system failures, so that when the system is restored, the count is not reset to zero. 
-    To achieve this, you can use the state persistence capability in the Streaming Integrator.
-
-1. Enable state persistence feature in SI server as follows. Open the `<SI_HOME>/conf/server/deployment.yaml` file on a text editor and locate the `state.persistence` section.  
-
-    ``` 
-      # Periodic Persistence Configuration
-    state.persistence:
-      enabled: true
-      intervalInMin: 1
-      revisionsToKeep: 2
-      persistenceStore: org.wso2.carbon.streaming.integrator.core.persistence.FileSystemPersistenceStore
-      config:
-        location: siddhi-app-persistence
-    ```   
-    Set `enabled` parameter to `true` and save the file. 
-
-2. Enable state persistence debug logs as follows. Open the `<SI_HOME>/conf/server/log4j2.xml` file on a text editor and locate following line in it.
-    ```
-     <Logger name="com.zaxxer.hikari" level="error"/>
-    ``` 
-    Add following `<Logger>` element below that.
-    ```
-    <Logger name="org.wso2.carbon.streaming.integrator.core.persistence" level="debug"/>
-    ```
-    Save the file.
-
-3. Restart the Streaming Integrator server for above change to be effective.
-
-4. Open a text file and copy-paste following Siddhi application to it.
-    ```
-    @App:name("CountProductions_pol")
-    
-    @App:description("Siddhi application to count the total number of orders.")
-    
-    @source(type = 'cdc',
-        url = 'jdbc:mysql://localhost:3306/production_pol?useSSL=false',
-        mode = 'polling',
-        jdbc.driver.name = 'com.mysql.jdbc.Driver',
-        polling.column = 'last_update',
-        polling.interval = '10',
-        username = 'wso2si',
-        password = 'wso2',
-        table.name = 'SweetProductionTable',
-        @map(type = 'keyvalue' ))
-    define stream SweetProductionStream (name string, amount double);
-    
-    @sink(type = 'log')
-    define stream LogStream (totalProductions double);
-    
-    @info(name = 'query')
-    from SweetProductionStream
-    select sum(amount) as totalProductions
-    insert into LogStream;
-    ```
-
-5. Save this file as `CountProductions_pol.siddhi` in the `<SI_HOME>/wso2/server/deployment/siddhi-files` directory. When the 
-   Siddhi application is successfully deployed, the following `INFO` log appears in the Streaming Integrator console.
-    ```
-    INFO {org.wso2.carbon.stream.processor.core.internal.StreamProcessorService} - Siddhi App CountProductions_pol deployed successfully
-    ``` 
-6. Now let's perform a few insert operations on the MySQL table. Execute following MySQL queries on the database:
-    ```
-    insert into SweetProductionTable(name,amount) values('Almond cookie',100.0);
-    ```   
-    ```
-    insert into SweetProductionTable(name,amount) values('Baked alaska',20.0);
-    ```  
-    Now you will see following logs on the SI console.
-    ```
-    INFO {io.siddhi.core.stream.output.sink.LogSink} - CountProductions_pol : LogStream : Event{timestamp=1564385971323, data=[100.0], isExpired=false}
-    INFO {io.siddhi.core.stream.output.sink.LogSink} - CountProductions_pol : LogStream : Event{timestamp=1564386011344, data=[120.0], isExpired=false}
-    ```  
-    These logs print the sweet production count. Notice that the current count of sweet productions is being printed as `120` in the second log. This is because we have so far produced `120` sweets: `100` Almond cookies and `20` Baked alaskas.
-    
-7. Now wait for following log to appear on the SI console
-    ```
-    DEBUG {org.wso2.carbon.streaming.integrator.core.persistence.FileSystemPersistenceStore} - Periodic persistence of CountProductions persisted successfully
-    ```
-    This log indicates that the current state of the Siddhi application is successfully persisted. Siddhi application state is persisted every minute, hence you will notice this log appearing every minute.
-    
-    Next, you are going to insert two sweet productions into the `SweetProductionTable` and shutdown the SI server before state persistence happens (in other words, before above log appears). 
-    
-    !!!Tip
-        It is better to start pushing messages immediately after the state persistence log appears, so that you have plenty of time to push messages and shutdown the server, until next log appears.
-        
-8. Now insert following sweets into the `SweetProductionTable` by executing following queries on the database :
-    ```
-    insert into SweetProductionTable(name,amount) values('Croissant',100.0);
-    ```
-    ```    
-    insert into SweetProductionTable(name,amount) values('Croutons',100.0);
-    ```         
-9. Shutdown SI server. Here we deliberately create a scenario where the server crashes before the SI server could persist the latest production count. 
-    
-    !!!Info
-        As the SI server crashed before the state is persisted, the SI server could not persist the latest count (which should include the last two productions `100` Croissants and `100` Croutons). The good news is, `CDC source` will replay the last two messages, hence recovering successfully from the server crash.
- 
-10. Restart the SI server and wait for about one minute.
-
-11. Now you will see following logs on the SI console.
-    ```
-    INFO {io.siddhi.core.stream.output.sink.LogSink} - CountProductions_pol : LogStream : Event{timestamp=1564386179998, data=[220.0], isExpired=false}
-    INFO {io.siddhi.core.stream.output.sink.LogSink} - CountProductions_pol : LogStream : Event{timestamp=1564386180004, data=[320.0], isExpired=false}
-    ``` 
-Notice that the `CDC source` has replayed the last two messages. As a result, the sweet productions count has correctly restored.   
-=======
-
->>>>>>> 923af1d4
+
