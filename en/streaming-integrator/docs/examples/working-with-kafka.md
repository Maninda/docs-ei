# Working with Kafka

## Introduction

The Streaming Integrator can consume from a Kafka topic as well as to publish to a Kafka topic in a streaming manner.

This tutorial takes you through consuming from a Kafka topic, processing the messages, and finally publishing output to a Kafka topic. 

## Tutorial Outline
- [Preparing the server](#preparing-the-server)
- [Starting Kafka](#starting-kafka)
- [Starting Streaming Integrator](#starting-streaming-integrator)
- [Consuming from a Kafka topic](#consuming-from-a-kafka-topic)
- [Consuming with an offset](#consuming-with-an-offset)
- [Restoring Offset after system failure](#restoring-offset-after-system-failure)
- [Adding more Consumers to the Consumer Group](#adding-more-consumers-to-the-consumer-group)
- [Assigning Consumers to Partitions](#assigning-consumers-to-partitions)
- [Publishing to a Kafka topic](#publishing-to-a-kafka-topic)


## Preparing the server

To prepare the server to consume from or to publish to Kafka, follow the steps below:

1. Download the Kafka broker from [the Apache site](https://www.apache.org/dyn/closer.cgi?path=/kafka/2.3.0/kafka_2.12-2.3.0.tgz) and extract it.
From here onwards, this directory is referred to as `<KAFKA_HOME>`.

2. Create a directory named `Source` in a preferred location in your machine and copy the following JARs to it from the `<KAFKA_HOME>/libs` directory.
    * `kafka_2.12-2.3.0.jar`
    * `kafka-clients-2.3.0.jar`
    * `metrics-core-2.2.0.jar`
    * `scala-library-2.12.8.jar`
    * `zkclient-0.11.jar`
    * `zookeeper-3.4.14.jar`

3. Create another directory named `Destination` in a preferred location in your machine.

4. To convert the Kafka JARS you copied to the `Source` directory, issue the following command:
   ```
   sh <SI_HOME>/bin/jartobundle.sh <{Source}_Directory_Path> <{Destination}_Directory_Path>
   ```
5. Copy all the jars from the `Destination` directory to the `<SI_HOME>/lib` directory. 

## Starting Kafka 

1. Navigate to `<KAFKA_HOME>` and start a zookeeper node by issuing the following command.
   `sh bin/zookeeper-server-start.sh config/zookeeper.properties`

2. Navigate to `<KAFKA_HOME>` and start Kafka server node by issuing the following command.
   `sh bin/kafka-server-start.sh config/server.properties`

## Starting Streaming Integrator
Navigate to the `<SI_HOME>/bin` directory and issue the following command. 
`sh server.sh`

You will see following log on the SI console when the server is started successfully.
```
INFO {org.wso2.carbon.kernel.internal.CarbonStartupHandler} - WSO2 Streaming Integrator started in 4.240 sec
```

## Consuming from a Kafka topic

Let's create a basic Siddhi application to consume messages from a Kafka topic.

Open a text file and copy-paste following Siddhi application to it.

```
@App:name("HelloKafka")

@App:description('Consume events from a Kafka Topic and log the messages on the console.')

@source(type='kafka',
        topic.list='productions',
        threading.option='single.thread',
        group.id="group1",
        bootstrap.servers='localhost:9092',
        @map(type='json'))        
define stream SweetProductionStream (name string, amount double);

@sink(type='log')
define stream OutputStream (name string, amount double);

-- Query to transform the name to upper case.
from SweetProductionStream
select str:upper(name) as name, amount
insert into OutputStream;
```

Save this file as `HelloKafka.siddhi` in the `<SI_HOME>/wso2/server/deployment/siddhi-files` directory.

You will see following log on the SI console.
```
INFO {org.wso2.carbon.streaming.integrator.core.internal.StreamProcessorService} - Siddhi App HelloKafka deployed successfully
```

!!! info
    You just created a Siddhi application that listens to a Kafka topic named `productions` and logs any incoming 
    messages. When logging, the name attribute of the message is converted to upper case. However, you have still not created this Kafka topic or published any messages to it. To do this, proceed 
    to the next section. 


### Generating Kafka messages

Now let's generate some Kafka messages that the Streaming Integrator can receive. 

1. First, let's create a topic named `productions` in the Kafka server. To do this, navigate to `<KAFKA_HOME>` and run following command:
   ```
   bin/kafka-topics.sh --create --bootstrap-server localhost:9092 --replication-factor 1 --partitions 1 --topic productions
   ```
2. Now let's run the Kafka command line client to push a few messages to the Kafka server.
   ```
   bin/kafka-console-producer.sh --broker-list localhost:9092 --topic productions
   ```
3. Now you are prompted to type messages in the console. Type the following in the command prompt:
   ```
    {"event":{ "name":"Almond cookie", "amount":100.0}} 
   ```
   This pushes a message to the Kafka Server. Then, the Siddhi application you deployed in the Streaming Integrator consumes this message. As a result, the Streaming Integrator log displays the following:
   ```
   INFO {io.siddhi.core.stream.output.sink.LogSink} - HelloKafka : OutputStream : Event{timestamp=1562069868006, data=[ALMOND COOKIE, 100.0], isExpired=false}
   ```
You may notice that the output message has an uppercase name: `ALMOND COOKIE`. This is because of the simple message transformation done in the Siddhi application.   

## Publishing to a Kafka topic
 
Now let's create a new Siddhi application to consume from the `productions` topic, filter the incoming messages based 
on a condition, and then publish those filtered messages to another Kafka topic. 

1. First, let's create a new topic named `bulk-orders` in the Kafka server. 
2. To publish the filtered messages to the `bulk-orders` Kafka topic you created, issue the following command.
    ```
    bin/kafka-topics.sh --create --bootstrap-server localhost:9092 --replication-factor 1 --partitions 1 --topic bulk-orders
    ```
3. Next, let's create the Siddhi application. Open a text file, and copy-paste following Siddhi application into it.

```
    @App:name("PublishToKafka")
    
    @App:description('Consume events from a Kafka Topic, do basic filtering and publish filtered messages to a Kafka topic.')
    
    @source(type='kafka',
            topic.list='productions',
            threading.option='single.thread',
            group.id="group2",
            bootstrap.servers='localhost:9092',
            @map(type='json'))        
    define stream SweetProductionStream (name string, amount double);
    
    @sink(type='kafka',
          topic='bulk-orders',
          bootstrap.servers='localhost:9092',
          partition.no='0',
          @map(type='json'))
    define stream BulkOrdersStream (name string, amount double);
    
    from SweetProductionStream[amount > 50]
    select *
    insert into BulkOrdersStream;
```
4. Save this file as `PublishToKafka.siddhi` in the `<SI_HOME>/wso2/server/deployment/siddhi-files` directory. When the 
   Siddhi application is successfully deployed, the following `INFO` log appears in the Streaming Integrator console.
    ```
    INFO {org.wso2.carbon.streaming.integrator.core.internal.StreamProcessorService} - Siddhi App PublishToKafka deployed successfully
    ```
    !!!info
        The `PublishToKafka` Siddhi application consumes all the messages from the `productions` topic and populates the `SweetProductionStream` stream. All the sweet production runs where the amount is greater than 100 are inserted into the `BulkOrdersStream` stream. These events are pushed to the `bulk-orders` Kafka topic.
    

5. To observe the messages in the `bulk-orders` topic, run a Kafka Console Consumer. Then navigate to the `<KAFKA_HOME>` directory and issue the following command.
    ```
    bin/kafka-console-consumer.sh --bootstrap-server localhost:9092 --topic bulk-orders --from-beginning
    ```
   You can see the following message in the Kafka Consumer log, which are the production runs of which the amount is greater than 50.
    ```
    {"event":{ "name":"Almond cookie", "amount":100.0}}
    ``` 
   
## Consuming with an offset

Previously, you consumed messages from the `productions` topic *without specifying an offset*. In other words, the Kafka
 offset was zero. In this section, instead of consuming with a zero offset, you specify an offset value and consume 
 messages from that offset onwards.

For this purpose, you can configure the `topic.offsets.map` parameter. Let's modify our previous Siddhi application to specify an offset value. Specify an offset value `2` so that the Siddhi application consumes messages with index `2` and above. 

1. Open the `<SI_HOME>/wso2/server/deployment/siddhi-files/HelloKafka.siddhi` file and add the following new configuration parameter.
   ``` 
   topic.offsets.map='productions=2' 
   ```
   Now the complete Siddhi application is as follows.
    ```
    @App:name("HelloKafka")
    
    @App:description('Consume events from a Kafka Topic and log the messages on the console.')
    
    @source(type='kafka',
            topic.list='productions',
            threading.option='single.thread',
            group.id="group1",
            bootstrap.servers='localhost:9092',
            topic.offsets.map='productions=2',
            @map(type='json'))        
    define stream SweetProductionStream (name string, amount double);
    
    @sink(type='log')
    define stream OutputStream (name string, amount double);
    
    from SweetProductionStream
    select str:upper(name) as name, amount
    insert into OutputStream;
    ```
2. Save the file.

3. Push the following message to the Kafka server.
   ```
   {"event":{ "name":"Baked alaska", "amount":20.0}} 
   ```
   Note that this is the second message that you pushed (hence bearing index 1), and therefore it is not consumed by the Streaming Integrator.

4. Let's push another message (bearing index 2) to the Kafka server.
   ```
   {"event":{ "name":"Cup cake", "amount":300.0}} 
   ```
   Now you can see the following log in the Streaming Integrator Studio console. 
   ```
   INFO {io.siddhi.core.stream.output.sink.LogSink} - HelloKafka : OutputStream : Event{timestamp=1562676477785, data=[CUP CAKE, 300.0], isExpired=false}
   ```  
<<<<<<< HEAD
As you configured your Siddhi application to consume messages with offset `2`, all messages bearing index `2` or above are consumed.
=======
As you configured your Siddhi application to consume messages with offset `2`, all messages bearing index 2 or above are consumed.

## Restoring Offset after system failure  

Consider a scenario where the system fails (i.e., the Streaming Integrator is shutdown) after the Kafka consumer has 
consumed upto offset number `5`. When the system failure is restored you do not want the Kafka consumer to consume from 
the beginning (i.e., from offset 0). Instead, you want the Kafka consumer to resume consuming the point it stopped. To 
achieve this, you can use the state persistence capability in the Streaming Integrator.

If you enable state persistence in the Streaming Integrator, the server remembers the Kafka consumer offset. As a 
result, once the server restarts, it resumes consuming messages from the point it stopped.

To enable state persistence in the Streaming Integrator, open the `<SI_HOME>/conf/server/deployment.yaml` file on a text 
editor and locate the `state.persistence` section.

``` 
  # Periodic Persistence Configuration
state.persistence:
  enabled: true
  intervalInMin: 1
  revisionsToKeep: 2
  persistenceStore: org.wso2.carbon.stream.processor.core.persistence.FileSystemPersistenceStore
  config:
    location: siddhi-app-persistence
``` 

Set `enabled` parameter to `true` and save the file. Then restart the Streaming Integrator server for this change to be effective.
>>>>>>> 4efc8a9b

## Adding more Consumers to the Consumer Group

In our `HelloKafka` Siddhi application, note the `group.id` parameter. This parameter defines the Kafka consumer group. 

Let's add another Siddhi application `HelloKafka_2`, to add another Kafka consumer to the same consumer group.

1. Open a text file and copy-paste following Siddhi application to it.

    ```
    @App:name("HelloKafka_2")
    
    @App:description('Consume events from a Kafka Topic and log the messages on the console.')
    
    @source(type='kafka',
            topic.list='productions',
            threading.option='single.thread',
            group.id="group1",
            bootstrap.servers='localhost:9092',
            @map(type='json'))        
    define stream SweetProductionStream (name string, amount double);
    
    @sink(type='log')
    define stream OutputStream (name string, amount double);
    
    from SweetProductionStream
    select str:upper(name) as name, amount   
    insert into OutputStream;
    ```  
2. Save this file as `HelloKafka_2.siddhi` in the `<SI_HOME>/wso2/server/deployment/siddhi-files` directory. When the 
   Siddhi application is successfully deployed, the following `INFO` log appears in the Streaming Integrator console.
    ```
    INFO {org.wso2.carbon.stream.processor.core.internal.StreamProcessorService} - Siddhi App HelloKafka_2 deployed successfully
    ```    

3. Navigate to the `<KAFKA_HOME>` directory and run following command.
    ```  
    bin/kafka-topics.sh --alter --bootstrap-server localhost:9092 --partitions 2 --topic productions
    ```  
   This adds another partition to the `productions` Kafka topic. 

4. Push following messages to the Kafka server using the Kafka Console Producer. 
    ```
    {"event":{ "name":"Doughnut", "amount":500.0}} 
    ```
    ```
    {"event":{ "name":"Danish pastry", "amount":200.0}} 
    ```
    ```
    {"event":{ "name":"Eclair", "amount":400.0}} 
    ```
    ```
    {"event":{ "name":"Eclair toffee", "amount":100.0}} 
    ```
   Now observe the logs on the SI console.
    ```
    INFO {io.siddhi.core.stream.output.sink.LogSink} - HelloKafka_2 : OutputStream : Event{timestamp=1562759480019, data=[DOUGHNUT, 500.0], isExpired=false}
    INFO {io.siddhi.core.stream.output.sink.LogSink} - HelloKafka : OutputStream : Event{timestamp=1562759494710, data=[DANISH PASTRY, 200.0], isExpired=false}
    INFO {io.siddhi.core.stream.output.sink.LogSink} - HelloKafka_2 : OutputStream : Event{timestamp=1562759506252, data=[ECLAIR, 400.0], isExpired=false}
    INFO {io.siddhi.core.stream.output.sink.LogSink} - HelloKafka : OutputStream : Event{timestamp=1562759508757, data=[ECLAIR TOFFEE, 100.0], isExpired=false}
    ```
   You can see that the events are being received by the two consumers in a Round Robin manner. Events received by the 
   first consumer are logged by Siddhi application `HelloKafka`, whilst events received by the second consumer are logged by Siddhi application `HelloKafka_2`

## Assigning Consumers to Partitions  
In the previous scenario, you had two partitions for the Kafka topic and two consumers. Instead of assigning the 
consumers to the partitions, you allowed Kafka do the assignments. Optionally, you can assign consumers to partitions. 
This option is useful if you have multiple consumers with different performance speeds, and you need to balance the load among the 
consumers.

Let's alter your topic to have three partitions. After that, you can assign two partitions to `consumer-1`, and the remaining partition to `consumer-2`.

1. Navigate to the `<KAFKA_HOME>` directory and issue following command.
    ```  
    bin/kafka-topics.sh --alter --bootstrap-server localhost:9092 --partitions 3 --topic productions
    ```  
   This adds another partition to the `productions` Kafka topic. Now there are three partitions in total. 

2. To assign partitions to the consumers, add the `partition.no.list` parameter as shown below.

    ```  
    @App:name("HelloKafka")
    
    @App:description('Consume events from a Kafka Topic and log the messages on the console.')
    
    -- consumer-1
    @source(type='kafka',
            topic.list='productions',
            threading.option='single.thread',
            group.id="group1",
            bootstrap.servers='localhost:9092',
            partition.no.list='0,1',
            @map(type='json'))
    define stream SweetProductionStream1 (name string, amount double);
    
    -- consumer-2
    @source(type='kafka',
            topic.list='productions',
            threading.option='single.thread',
            group.id="group1",
            bootstrap.servers='localhost:9092',
            partition.no.list='2',
            @map(type='json'))
    define stream SweetProductionStream2 (name string, amount double);
    
    @sink(type='log')
    define stream OutputStream (name string, amount double, id string);
    
    from SweetProductionStream1
    select str:upper(name) as name, amount, 'consumer-1' as id
    insert into OutputStream;
    
    from SweetProductionStream2
    select str:upper(name) as name, amount, 'consumer-2' as id
    insert into OutputStream;
    ```  
    Note that `consumer-1` is assigned partitions `0` and `1`, while `consumer-2` is assigned partition `2`. 

3. Now let's publish some messages as follows, and see how the load is distributed among the consumers with the new partition assignments. 
    ```
    {"event":{ "name":"Fortune cookie", "amount":100.0}} 
    ```
    ```
    {"event":{ "name":"Frozen yogurt", "amount":350.0}} 
    ```
    ```
    {"event":{ "name":"Gingerbread", "amount":450.0}} 
    ```
    ```
    {"event":{ "name":"Hot-fudge sundae", "amount":150.0}} 
    ```
    ```
    {"event":{ "name":"Hot-chocolate pudding", "amount":200.0}} 
    ```
    ```
    {"event":{ "name":"Ice cream cake", "amount":250.0}} 
    ```
4. Now observe the Streaming Integrator logs. The following is displayed.
    ```
    INFO {io.siddhi.core.stream.output.sink.LogSink} - HelloKafka : OutputStream : Event{timestamp=1562851086792, data=[FORTUNE COOKIE, 100.0, consumer-1], isExpired=false}
    INFO {io.siddhi.core.stream.output.sink.LogSink} - HelloKafka : OutputStream : Event{timestamp=1562851092100, data=[FROZEN YOGURT, 350.0, consumer-1], isExpired=false}
    INFO {io.siddhi.core.stream.output.sink.LogSink} - HelloKafka : OutputStream : Event{timestamp=1562851094459, data=[GINGERBREAD, 450.0, consumer-2], isExpired=false}
    INFO {io.siddhi.core.stream.output.sink.LogSink} - HelloKafka : OutputStream : Event{timestamp=1562851096434, data=[HOT-FUDGE SUNDAE, 150.0, consumer-1], isExpired=false}
    INFO {io.siddhi.core.stream.output.sink.LogSink} - HelloKafka : OutputStream : Event{timestamp=1562851098328, data=[HOT-CHOCOLATE PUDDING, 200.0, consumer-1], isExpired=false}
    INFO {io.siddhi.core.stream.output.sink.LogSink} - HelloKafka : OutputStream : Event{timestamp=1562851100309, data=[ICE CREAM CAKE, 250.0, consumer-2], isExpired=false}
    ```
   You can observe a pattern where the load is distributed among `consumer-1` and `consumer-2` in the 2:1 ratio. This is because you assigned two partitions to `consumer-1` and assigned only one partition to `consumer-2`.

## Preserving State of the application through a system failure

Let's try out a scenario in which you are going to deploy a siddhi app to count the total number of productions.

!!!info
    In this scenario, the current count should be "remembered" by the SI server through system failures, so that when the system is restored, the count is not reset to zero. 
    To achieve this, you can use the state persistence capability in the Streaming Integrator.

1. Enable state persistence feature in SI server as follows. Open the `<SI_HOME>/conf/server/deployment.yaml` file on a text editor and locate the `state.persistence` section.  

``` 
  # Periodic Persistence Configuration
state.persistence:
  enabled: true
  intervalInMin: 1
  revisionsToKeep: 2
  persistenceStore: org.wso2.carbon.streaming.integrator.core.persistence.FileSystemPersistenceStore
  config:
    location: siddhi-app-persistence
```   
Set `enabled` parameter to `true` and save the file. 

2. Enable state persistence debug logs as follows. Open the `<SI_HOME>/conf/server/log4j2.xml` file on a text editor and locate following line in it.
```
 <Logger name="com.zaxxer.hikari" level="error"/>
``` 
Add following `<Logger>` element below that.
```
<Logger name="org.wso2.carbon.streaming.integrator.core.persistence" level="debug"/>
```
Save the file.

3. Restart the Streaming Integrator server for above change to be effective.

4. Let's create a new topic named `sandwich_productions` in the Kafka server. To do this, navigate to `<KAFKA_HOME>` and run following command:
   ```
   bin/kafka-topics.sh --create --bootstrap-server localhost:9092 --replication-factor 1 --partitions 1 --topic sandwich_productions
   ```

5. Open a text file and copy-paste following Siddhi application to it. 

```
    @App:name("CountProductions")
    
    @App:description('Siddhi application to count the total number of orders.')
    
    @source(type='kafka',
            topic.list='sandwich_productions',
            threading.option='single.thread',
            group.id="group3",
            bootstrap.servers='localhost:9092',
            partition.no.list='0',
            @map(type='json'))        
    define stream SandwichProductionStream (name string, amount double);
    
    @sink(type='log')
    define stream OutputStream (totalProductions double);
    
    from SandwichProductionStream
    select sum(amount) as totalProductions
    insert into OutputStream;
```  
6. Save this file as `CountProductions.siddhi` in the `<SI_HOME>/wso2/server/deployment/siddhi-files` directory. When the 
   Siddhi application is successfully deployed, the following `INFO` log appears in the Streaming Integrator console.
```
    INFO {org.wso2.carbon.stream.processor.core.internal.StreamProcessorService} - Siddhi App CountProductions deployed successfully
``` 
7. Now let's run the Kafka command line client to push a few messages to the Kafka server. Navigate to `<KAFKA_HOME>` and run following command:
   ```
   bin/kafka-console-producer.sh --broker-list localhost:9092 --topic sandwich_productions
   ```
8. Now you are prompted to type the messages in the console. Type following in the command prompt:
```
    {"event":{ "name":"Bagel", "amount":100.0}}
```
```    
    {"event":{ "name":"Buterbrod", "amount":100.0}} 
```
Now you will see following logs on the SI console.
```
INFO {io.siddhi.core.stream.output.sink.LogSink} - CountProductions : OutputStream : Event{timestamp=1563903034768, data=[100.0], isExpired=false}
INFO {io.siddhi.core.stream.output.sink.LogSink} - CountProductions : OutputStream : Event{timestamp=1563903034768, data=[200.0], isExpired=false}
```
These logs print the sandwich production count. Notice that the current count of sandwich productions is being printed as `200` in the second log. This is because we have so far produced `200` sandwiches: `100` Bagels and `100` Buterbrods.

9. Now wait for following logs to appear on the SI console
```
DEBUG {org.wso2.carbon.streaming.integrator.core.persistence.FileSystemPersistenceStore} - Periodic persistence of CountProductions persisted successfully
```
This log indicates that the current state of the Siddhi application is successfully persisted. Siddhi application state is persisted every minute, hence you will notice this log appearing every minute.

Next, you are going to push two sandwich production messages to the Kafka server and shutdown the SI server before state persistence happens (in other words, before above log appears). 

!!!Tip
    It is better to start pushing messages immediately after the state persistence log appears, so that you have plenty of time to push messages and shutdown the server, until next log appears.
    
10. Now push following messages to the Kafka server using the Kafka Console Producer:
```
    {"event":{ "name":"Croissant", "amount":100.0}}
```
```    
    {"event":{ "name":"Croutons", "amount":100.0}} 
```      
11. Shutdown SI server. Here we deliberately create a scenario where the server crashes before the SI server could persist the latest production count. 

!!!Info
    Now that you shutdown the SI server before the state is persisted, the SI server could not count the last two productions. The good news is, Kafka source will replay the last two messages, hence recovering successfully from the server crash.
    
12. Restart the SI server and wait for about one minute.

13. Now you will see following logs on the SI console.
```
INFO {io.siddhi.core.stream.output.sink.LogSink} - CountProductions : OutputStream : Event{timestamp=1563904912073, data=[300.0], isExpired=false}
INFO {io.siddhi.core.stream.output.sink.LogSink} - CountProductions : OutputStream : Event{timestamp=1563904912076, data=[400.0], isExpired=false}
```     

Notice that the Kafka source has replayed the last two messages. As a result, the sandwich productions count has correctly restored.   
    
<|MERGE_RESOLUTION|>--- conflicted
+++ resolved
@@ -170,7 +170,7 @@
     ```
     bin/kafka-console-consumer.sh --bootstrap-server localhost:9092 --topic bulk-orders --from-beginning
     ```
-   You can see the following message in the Kafka Consumer log, which are the production runs of which the amount is greater than 50.
+   You can see the following message in the Kafka Consumer log, which are the productions of which the amount is greater than 50.
     ```
     {"event":{ "name":"Almond cookie", "amount":100.0}}
     ``` 
@@ -225,37 +225,7 @@
    ```
    INFO {io.siddhi.core.stream.output.sink.LogSink} - HelloKafka : OutputStream : Event{timestamp=1562676477785, data=[CUP CAKE, 300.0], isExpired=false}
    ```  
-<<<<<<< HEAD
 As you configured your Siddhi application to consume messages with offset `2`, all messages bearing index `2` or above are consumed.
-=======
-As you configured your Siddhi application to consume messages with offset `2`, all messages bearing index 2 or above are consumed.
-
-## Restoring Offset after system failure  
-
-Consider a scenario where the system fails (i.e., the Streaming Integrator is shutdown) after the Kafka consumer has 
-consumed upto offset number `5`. When the system failure is restored you do not want the Kafka consumer to consume from 
-the beginning (i.e., from offset 0). Instead, you want the Kafka consumer to resume consuming the point it stopped. To 
-achieve this, you can use the state persistence capability in the Streaming Integrator.
-
-If you enable state persistence in the Streaming Integrator, the server remembers the Kafka consumer offset. As a 
-result, once the server restarts, it resumes consuming messages from the point it stopped.
-
-To enable state persistence in the Streaming Integrator, open the `<SI_HOME>/conf/server/deployment.yaml` file on a text 
-editor and locate the `state.persistence` section.
-
-``` 
-  # Periodic Persistence Configuration
-state.persistence:
-  enabled: true
-  intervalInMin: 1
-  revisionsToKeep: 2
-  persistenceStore: org.wso2.carbon.stream.processor.core.persistence.FileSystemPersistenceStore
-  config:
-    location: siddhi-app-persistence
-``` 
-
-Set `enabled` parameter to `true` and save the file. Then restart the Streaming Integrator server for this change to be effective.
->>>>>>> 4efc8a9b
 
 ## Adding more Consumers to the Consumer Group
 
